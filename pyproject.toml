[project]
name = "shout-subgroup"
version = "0.1.0"
description = "Add your description here"
authors = [
    { name = "Alrick Brown", email = "alrickab@gmail.com" },
    { name = "Richard Walker", email = "richard.walker.90@gmail.com" },
]
dependencies = [
    "python-telegram-bot==20.8",
]
<<<<<<< HEAD
dependencies = [
    "python-telegram-bot==20.8",
]
=======
>>>>>>> 5562c491
readme = "README.md"
requires-python = ">= 3.8"

[build-system]
requires = ["hatchling"]
build-backend = "hatchling.build"

[tool.rye]
managed = true
dev-dependencies = []

[tool.hatch.metadata]
allow-direct-references = true

[tool.hatch.build.targets.wheel]
packages = ["src/shout_subgroup"]<|MERGE_RESOLUTION|>--- conflicted
+++ resolved
@@ -9,12 +9,6 @@
 dependencies = [
     "python-telegram-bot==20.8",
 ]
-<<<<<<< HEAD
-dependencies = [
-    "python-telegram-bot==20.8",
-]
-=======
->>>>>>> 5562c491
 readme = "README.md"
 requires-python = ">= 3.8"
 
